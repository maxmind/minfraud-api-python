.. :changelog:

History
-------

2.2.0
++++++++++++++++++

<<<<<<< HEAD
* Added ``tsys`` to the ``/payment/processor`` validation.
=======
* The device IP address is no longer a required input.
>>>>>>> 6af78146

2.1.0 (2020-09-25)
++++++++++++++++++

* Added ``response.ip_address.traits.is_residential_proxy`` to the
  minFraud Insights and Factors models. This indicates whether the IP
  address is on a suspected anonymizing network and belongs to a
  residential ISP.
* ``HTTPError`` now provides the decoded response content in the
  ``decoded_content`` attribute.

2.0.3 (2020-07-28)
++++++++++++++++++

* Added ``py.typed`` file per PEP 561. Reported by Árni Már Jónsson. GitHub
  #62.
* Tightened ``install_requirements`` for dependencies to prevent a new
  major version from being installed.

2.0.2 (2020-07-27)
++++++++++++++++++

* Fixed type annotation for ``locales`` in ``minfraud.webservice`` to allow
  tuples of arbitrary length. Reported by Árni Már Jónsson. GitHub #60.

2.0.1 (2020-07-21)
++++++++++++++++++

* Minor documentation fix.

2.0.0 (2020-07-21)
++++++++++++++++++

* IMPORTANT: Python 2.7 and 3.5 support has been dropped. Python 3.6 or greater
  is required.
* Asyncio support has been added for web service requests. To make async
  requests, use ``minfraud.AsyncClient``.
* ``minfraud.Client`` now provides a ``close()`` method and an associated
  context manager to be used in ``with`` statements.
* For both ``Client`` and ``AsyncClient`` requests, the default timeout is
  now 60 seconds.
* Type hints have been added.
* Email validation is now done with ``email_validator`` rather than
  ``validate_email``.
* URL validation is now done with ``urllib.parse`` rather than ``rfc3987``.
* RFC 3339 timestamp validation is now done via a regular expression.

1.13.0 (2020-07-14)
+++++++++++++++++++

* Added the following new values to the ``/payment/processor`` validation:
  * ``cashfree``
  * ``first_atlantic_commerce``
  * ``komoju``
  * ``paytm``
  * ``razorpay``
  * ``systempay``
* Added support for the following new subscores in Factors responses:
  * ``device``: the risk associated with the device
  * ``email_local_part``: the risk associated with the email address local part
  * ``shipping_address``: the risk associated with the shipping address

1.12.1 (2020-06-17)
+++++++++++++++++++

* Fixes documentation that caused warnings when building a distribution.

1.12.0 (2020-06-17)
+++++++++++++++++++

* Added support for the Report Transactions API. We encourage use of this API
  as we use data received through this channel to continually improve the
  accuracy of our fraud detection algorithms.

1.11.0 (2020-04-06)
+++++++++++++++++++

* Added support for the new credit card output ``/credit_card/is_business``.
  This indicates whether the card is a business card. It may be accessed via
  ``response.credit_card.is_business`` on the minFraud Insights and Factors
  response objects.

1.10.0 (2020-03-26)
+++++++++++++++++++

* Added support for the new email domain output ``/email/domain/first_seen``.
  This may be accessed via ``response.email.domain.first_seen`` on the
  minFraud Insights and Factors response objects.
* Added the following new values to the ``/payment/processor`` validation:
  * ``cardpay``
  * ``epx``

1.9.0 (2020-02-21)
++++++++++++++++++

* Added support for the new email output ``/email/is_disposable``. This may
  be accessed via the ``is_disposable`` attribute of
  ``minfraud.models.Email``.

1.8.0 (2019-12-20)
++++++++++++++++++

* The client-side validation for numeric custom inputs has been updated to
  match the server-side validation. The valid range is -9,999,999,999,999
  to 9,999,999,999,999. Previously, larger numbers were allowed.
* Python 3.3 and 3.4 are no longer supported.
* Added the following new values to the ``/payment/processor`` validation:
  * ``affirm``
  * ``afterpay``
  * ``cetelem``
  * ``datacash``
  * ``dotpay``
  * ``ecommpay``
  * ``g2a_pay``
  * ``gocardless``
  * ``interac``
  * ``klarna``
  * ``mercanet``
  * ``payeezy``
  * ``paylike``
  * ``payment_express``
  * ``paysafecard``
  * ``smartdebit``
  * ``synapsefi``
* Deprecated the ``email_tenure`` and ``ip_tenure`` attributes of
  ``minfraud.models.Subscores``.
* Deprecated the ``is_high_risk`` attribute of
  ``minfraud.models.GeoIP2Country``.

1.7.0 (2018-04-10)
++++++++++++++++++

* Python 2.6 support has been dropped. Python 2.7+ or 3.3+ is now required.
* Renamed MaxMind user ID to account ID in the code and added support for the
  new ``ACCOUNT_ID_REQUIRED`` error code.
* Added the following new values to the ``/payment/processor`` validation:
  * ``ccavenue``
  * ``ct_payments``
  * ``dalenys``
  * ``oney``
  * ``posconnect``
* Added support for the ``/device/local_time`` output.
* Added support for the ``/credit_card/is_virtual`` output.
* Added ``payout_change`` to the ``/event/type`` input validation.

1.6.0 (2018-01-18)
++++++++++++++++++

* Updated ``geoip2`` dependency. This version adds the
  ``is_in_european_union`` attribute to ``geoip2.record.Country`` and
  ``geoip2.record.RepresentedCountry``. This attribute is ``True`` if the
  country is a member state of the European Union.
* Added the following new values to the ``/payment/processor`` validation:
  * ``cybersource``
  * ``transact_pro``
  * ``wirecard``

1.5.0 (2017-10-30)
++++++++++++++++++

* Added the following new values to the ``/payment/processor`` validation:
  * ``bpoint``
  * ``checkout_com``
  * ``emerchantpay``
  * ``heartland``
  * ``payway``
* Updated ``geoip2`` dependency to add support for GeoIP2 Precision Insights
  anonymizer fields.

1.4.0 (2017-07-06)
++++++++++++++++++

* Added support for custom inputs. You may set up custom inputs from your
  account portal.
* Added the following new values to the ``/payment/processor`` validation:
  * ``american_express_payment_gateway``
  * ``bluesnap``
  * ``commdoo``
  * ``curopayments``
  * ``ebs``
  * ``exact``
  * ``hipay``
  * ``lemon_way``
  * ``oceanpayment``
  * ``paymentwall``
  * ``payza``
  * ``securetrading``
  * ``solidtrust_pay``
  * ``vantiv``
  * ``vericheck``
  * ``vpos``
* Added the following new input values:
  ``/device/session_age`` and ``/device/session_id``.
* Added support for the ``/email/first_seen`` output.

1.3.2 (2016-12-08)
++++++++++++++++++

* Recent releases of ``requests`` (2.12.2 and 2.12.3) require that the
  username for basic authentication be a string or bytes. The documentation
  for this module uses an integer for the ``user_id``, which will break with
  these ``requests`` versions. The ``user_id`` is now converted to bytes
  before being passed to ``requests``.
* Fixed test breakage on 3.6.

1.3.1 (2016-11-22)
++++++++++++++++++

* Fixed ``setup.py`` on Python 2.

1.3.0 (2016-11-22)
++++++++++++++++++

* The disposition was added to the minFraud response models. This is used to
  return the disposition of the transaction as set by the custom rules for the
  account.
* Fixed package's long description for display on PyPI.

1.2.0 (2016-11-14)
++++++++++++++++++

* Allow ``/credit_card/token`` input.

1.1.0 (2016-10-10)
++++++++++++++++++

* Added the following new values to the ``/event/type`` validation:
  ``email_change`` and ``password_reset``.

1.0.0 (2016-09-15)
++++++++++++++++++

* Added the following new values to the ``/payment/processor`` validation:
  ``concept_payments``, ``ecomm365``, ``orangepay``, and ``pacnet_services``.
* `ipaddress` is now used for IP validation on Python 2 instead of `ipaddr`.

0.5.0 (2016-06-08)
++++++++++++++++++

* BREAKING CHANGE: ``credits_remaining`` has been removed from the web service
  response model and has been replaced by ``queries_remaining``.
* Added ``queries_remaining`` and ``funds_remaining``. Note that
  ``funds_remaining`` will not be returned by the web service until our new
  credit system is in place.
* ``confidence`` and ``last_seen`` were added to the ``Device`` response
  model.

0.4.0 (2016-05-23)
++++++++++++++++++

* Added support for the minFraud Factors.
* Added IP address risk to the minFraud Score model.
* Added the following new values to the ``/payment/processor`` validation:
  ``ccnow``, ``dalpay``, ``epay`` (replaces ``epayeu``), ``payplus``,
  ``pinpayments``, ``quickpay``, and ``verepay``.
* A ``PERMISSION_REQUIRED`` error will now throw a ``PermissionRequiredError``
  exception.

0.3.0 (2016-01-20)
++++++++++++++++++

* Added support for new minFraud Insights outputs. These are:
     * ``/credit_card/brand``
     * ``/credit_card/type``
     * ``/device/id``
     * ``/email/is_free``
     * ``/email/is_high_risk``
* ``input`` on the ``Warning`` response model has been replaced with
  ``input_pointer``. The latter is a JSON pointer to the input that
  caused the warning.

0.2.0 (2015-08-10)
++++++++++++++++++

* Added ``is_gift`` and ``has_gift_message`` to `order` input dictionary
  validation.
* Request keys with ``None`` values are no longer validated or sent to the
  web service.

0.1.0 (2015-06-29)
++++++++++++++++++

* First beta release.

0.0.1 (2015-06-19)
++++++++++++++++++

* Initial release.<|MERGE_RESOLUTION|>--- conflicted
+++ resolved
@@ -6,11 +6,8 @@
 2.2.0
 ++++++++++++++++++
 
-<<<<<<< HEAD
 * Added ``tsys`` to the ``/payment/processor`` validation.
-=======
 * The device IP address is no longer a required input.
->>>>>>> 6af78146
 
 2.1.0 (2020-09-25)
 ++++++++++++++++++
